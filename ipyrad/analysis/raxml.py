--- conflicted
+++ resolved
@@ -17,11 +17,7 @@
     Parameters:
     -----------
     data: str
-<<<<<<< HEAD
         The phylip formated sequence file (.phy from ipyrad). An alias for '-s'. 
-=======
-        The .phy formated sequence file. An alias for '-s'. 
->>>>>>> d1d4eb4e
     name: str
         The name for this run. An alias for '-n'.
     workdir: str
@@ -97,7 +93,6 @@
         self.params = Params()
         self.params.n = name
         self.params.w = workdir
-<<<<<<< HEAD
         self.params.s = os.path.abspath(os.path.expanduser(data))
 
         ## find the binary
@@ -106,11 +101,6 @@
 
         ## set params
         notparams = set(["workdir", "name", "data", "binary"])
-=======
-
-        ## set params
-        notparams = set(["workdir", "name", "data"])
->>>>>>> d1d4eb4e
         for key in set(self._kwargs.keys()) - notparams:
             self.params[key] = self._kwargs[key]
 
@@ -118,11 +108,7 @@
         self._get_binary()
 
         ## attributes
-<<<<<<< HEAD
-=======
-        self.params.s = os.path.abspath(os.path.expanduser(data))
         self.async = None
->>>>>>> d1d4eb4e
         self.stdout = None
         self.stderr = None
 
@@ -187,21 +173,6 @@
             is running on a remote ipyclient.
         """
 
-<<<<<<< HEAD
-        
-        ## if none then raise error
-        #if not proc[0]:
-        #    raise Exception(BINARY_ERROR.format(self.params.binary))
-
-        ## attach tree paths to the results
-        f1 = os.path.join(self.params.w, "RAxML_bestTree."+self.params.n)
-        f2 = os.path.join(self.params.w, "RAxML_bipartitionsBranchLabels."+self.params.n)
-        f3 = os.path.join(self.params.w, "RAxML_bipartitions."+self.params.n)
-        f4 = os.path.join(self.params.w, "RAxML_bootstrap."+self.params.n)
-        f5 = os.path.join(self.params.w, "RAxML_info."+self.params.n)
-
-=======
->>>>>>> d1d4eb4e
         ## stop before trying in raxml
         if force:
             for key, oldfile in self.trees:
