--- conflicted
+++ resolved
@@ -128,13 +128,8 @@
     ##
     ## Be nice if the user includes the extension.
     project_dir = ip.core.assembly.expander(parsedict['1'])
-<<<<<<< HEAD
     assembly_name = parsedict['0'] #.split(".assembly")[0]
     assembly_file = os.path.join(project_dir, assembly_name)
-=======
-    assembly_name = parsedict['0'].split(".assembly")[0]
-    assembly_file = os.path.join(project_dir, assembly_name+".assembly")
->>>>>>> ef6f75de
 
     ## Assembly creation will handle error checking  on
     ## the format of the assembly_name
@@ -306,24 +301,14 @@
         ## default params.txt file
         try:
             tmpassembly = ip.core.assembly.Assembly(args.new, quiet=True)
-<<<<<<< HEAD
             tmpassembly.write_params("params-{}.txt".format(args.new),
                                      force=args.force)
-=======
-            tmpassembly.write_params("params-"+args.new+".txt", force=args.force)
->>>>>>> ef6f75de
         except Exception as inst:
             print(inst)
             sys.exit(2)
 
-<<<<<<< HEAD
         print("\n  New file `params-{}.txt` created in: {}\n"\
               .format(args.new, os.path.realpath(os.path.curdir)))
-=======
-        print("New file `params-{}.txt` created in {}".\
-               format(args.new, os.path.realpath(os.path.curdir)))
->>>>>>> ef6f75de
-
         sys.exit(2)
 
     ## if showing results or branching, do not do steps and do not print header
