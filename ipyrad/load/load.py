--- conflicted
+++ resolved
@@ -350,18 +350,11 @@
         newstats = [x for x in newstats if x in stats_keys]
         null.samples[sample].stats = pd.Series(sdat).reindex(newstats)
 
-<<<<<<< HEAD
         ## save stats_dfs
         for statskey in stats_dfs_keys:
             null.samples[sample].stats_dfs[statskey] = \
-                pd.Series(fullj["samples"][sample]["stats_dfs"][statskey])
-=======
-        ## save statsfiles
-        for statskey in statsfiles_keys:
-            null.samples[sample].statsfiles[statskey] = \
-                pd.Series(fullj["samples"][sample]["statsfiles"][statskey])\
-                .reindex(nsamp.__dict__["statsfiles"][statskey].keys())
->>>>>>> f59d4725
+                pd.Series(fullj["samples"][sample]["stats_dfs"][statskey])\
+                .reindex(nsamp.__dict__["stats_dfs"][statskey].keys())
 
         ## save Sample files
         for filehandle in fullj["samples"][sample]["files"].keys():
