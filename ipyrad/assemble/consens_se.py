#!/usr/bin/env python2.7

""" call consensus base calls on single-end data """

from __future__ import print_function
# pylint: disable=E1101

import scipy.stats
import scipy.misc
import itertools
import numpy
import gzip
import glob
import os
<<<<<<< HEAD
from .util import *
=======
import ipyparallel
>>>>>>> 2f4c4c51

from collections import Counter

import logging
LOGGER = logging.getLogger(__name__)



def binomprobr(base1, base2, error, het):
    """
    given two bases are observed at a site n1 and n2, and the error rate e, the
    probability the site is truly aa,bb,ab is calculated using binomial 
    distribution as in Li_et al 2009, 2011, and if coverage > 500, 500 
    dereplicated reads were randomly sampled.
    """
    ## major allele freq
    mjaf = base1/float(base1+base2)
    prior_homo = ((1.-het)/2.)
    prior_het = het

    ## get probabilities. Note, b/c only allow two bases, base2 == sum-base1
    hetro = scipy.misc.comb(base1+base2, base1)/(2.**(base1+base2))
    homoa = scipy.stats.binom.pmf(base2, base1+base2, error)
    homob = scipy.stats.binom.pmf(base1, base1+base2, error)

    ## calculate probs
    homoa *= prior_homo
    homob *= prior_homo
    hetro *= prior_het

    ## return 
    probabilities = [homoa, homob, hetro]
    genotypes = ['aa', 'bb', 'ab']
    bestprob = max(probabilities)/float(sum(probabilities))

    return [bestprob, mjaf, genotypes[probabilities.index(max(probabilities))]]


def simpleconsensus(base1, base2):
    """
    majority consensus calling for sites with too low of coverage for
    statistical calling. Only used with 'lowcounts' option. Returns 
    the most common base. Returns consistent alphabetical order for ties.
    """
    #qQn = ['aa','bb','ab']
    maf = base1/(base1+base2)
    return [1.0, maf, 'aa']


def hetero(base1, base2):
    """
    returns IUPAC symbol for ambiguity bases, used for polymorphic sites.
    """
    iupac = "N"
    trans = {('G', 'A'):"R",
             ('G', 'T'):"K",
             ('G', 'C'):"S",
             ('T', 'C'):"Y",
             ('T', 'A'):"W",
             ('C', 'A'):"M"}
    order1 = trans.get((base1, base2))
    order2 = trans.get((base2, base1))
    if order1:
        iupac = order1
    elif order2:
        iupac = order2
    else:
        ## one or both are Ns
        if [base1, base2].count("N") == 2:
            pass
        elif base1 == "N":
            iupac = base2
        elif base2 == "N":
            iupac = base1
        ## one or both are (-)s            
        else:
            if base1 == "-":
                iupac = base2
            elif base2 == "-":
                iupac = base1
            else:
                LOGGER.error("unrecognized sequence: %s %s", base1, base2)
    return iupac


def removerepeat_Ns(shortcon, stacked):
    """ checks for interior Ns in consensus seqs and removes those that arise 
    next to *single repeats* of at least 3 bases on either side, which may be
    sequencing errors on deep coverage repeats """
    ### what is the most common site depth
    #comdepth = Counter([sum(i.values()) for i in stacked]).most_common(1)[0][1]
    #print comdepth, 'comdepth'

    ### below this depth it is likely a sequencing repeat
    #mindepth = comdepth/10.
    #print mindepth, 'mindepth'

    nsites = [i for i, j in enumerate(shortcon) if j == "N"]
    repeats = set()

    for nsite in nsites:
        ## grab the five bases to the left of this N site
        isvar = len(set(list(shortcon)[nsite-5:nsite]))
        if isvar < 2:
            ## could use mindepth here to increase stringency
            repeats.add(nsite)
            LOGGER.info("N repeat - left repeat")            
        
        ## grab the five bases to the right of this n site
        isvar2 = len(set(list(shortcon)[nsite+1:nsite+6]))
        if isvar2 < 2:
            ## could use mindepth here to increase stringency            
            repeats.add(nsite)
            LOGGER.info("N repeat - right repeat")

        ## check if most bases were - at this site
        if stacked[nsite].get("-"):
            if stacked[nsite].get("-")/sum(stacked[nsite].values()) > 0.5:
                repeats.add(nsite)
                LOGGER.info("N repeat - removal")

    ## remove repeat sites from shortcon and stacked
    shortcon = [j for (i, j) in enumerate(shortcon) if i not in repeats]
    stacked = stacked[:len(shortcon)]
    stacked = [j for (i, j) in enumerate(stacked) if i not in repeats]

    return "".join(shortcon), stacked



def consensus(args):
    """
    from a clust file handle, reads in all copies at a locus and sorts
    bases at each site, tests for errors at the site according to error 
    rate, calls consensus.
    """

    ## unpack args
    #LOGGER.info(args)    
    data, sample, tmpchunk, optim = args

    ## number relative to tmp file
    tmpnum = int(tmpchunk.split(".")[-1])

    ## prepare data for reading
    clusters = open(tmpchunk, 'rb')
    pairdealer = itertools.izip(*[iter(clusters)]*2)

    ## array to store all the coverage data, including
    ## the consens reads that are excluded (for now)
    #nreads = sample.stats.clusters_kept
    ## dimensions: nreads, max_read_length, 4 bases
    ## will store counts of bases only ne
    catarr = numpy.zeros([optim, 210, 4], dtype='int16')

    ## counters 
    counters = Counter()
    counters["name"] = tmpnum
    counters["heteros"] = 0
    counters["nsites"] = 0
    counters["nconsens"] = 0    

    filters = Counter()
    filters["depth"] = 0    
    filters["heteros"] = 0
    filters["haplos"] = 0
    filters["maxn"] = 0

    ## store data for writing
    storeseq = {}
    #storecat = []

    ## iterate over clusters
    done = 0
    while not done:
        try:
            done, chunk = clustdealer(pairdealer, 1)
        except IndexError:
            LOGGER.info("ITS HERE IN CLUSTD %s", chunk)

        if chunk:
            ## 
            #LOGGER.debug("%s %s", done, chunk)            
            ## get names and seqs
            piece = chunk[0].strip().split("\n")
            names = piece[0::2]
            seqs = piece[1::2]
            ## pull reps info from seqs
            reps = [int(sname.split(";")[-2][5:]) for sname in names]

            ## apply read depth filter
            if nfilter1(data, reps):

                ## get stacks of base counts
                sseqs = [list(seq) for seq in seqs]
                arrayed = numpy.concatenate(
                            [[seq]*rep for seq, rep in zip(sseqs, reps)])
                stacked = [Counter(seq) for seq in arrayed.T] 

                ## get consens call for each site, paralog site filter
                consens = numpy.apply_along_axis(basecall, 0, arrayed, data)

                ## get hetero sites
                heteros = [i[0] for i in enumerate(consens) \
                                 if i[1] in list("RKSYWM")]
                nheteros = len(heteros)
                counters["heteros"] += nheteros
                #if nheteros > 5:
                #    LOGGER.info("NH: %s", nheteros)
                #    LOGGER.debug("ARR: %s", arrayed)
                #    LOGGER.debug("cons: %s", consens)                    
                ## filter for max number of hetero sites
                if nfilter2(data, nheteros):

                    ## filter for max number of haplotypes
                    mpl = 1
                    #if nheteros > 1:
                    #    consens, mpl = nfilter3(data, consens, heteros, 
                    #                            seqs, reps)

                    ## if the locus passed paralog filtering
                    if mpl:
                        consens = "".join(consens).replace("-", "N")
                        shortcon = consens.rstrip("N")
                        ## this function which removes low coverage sites next 
                        ## to poly repeats that are likely sequencing errors 
                        ## TODO: Until this func is optimized
                        #if "N" in shortcon:
                        #    LOGGER.debug("preN: %s", shortcon)
                        #shortcon, stacked = removerepeat_Ns(shortcon, stacked)

                        if shortcon.count("N") <= \
                                       sum(data.paramsdict["max_Ns_consens"]):
                            ## minimum length for clustering in vsearch
                            if len(shortcon) >= 32:
                                ## store sequence

                                ## store a reduced array with only CATG
                                catg = numpy.array([
                                    [i["C"] for i in stacked], 
                                    [i["A"] for i in stacked], 
                                    [i["T"] for i in stacked],
                                    [i["G"] for i in stacked]], 
                                    dtype='int16').T
                                catarr[counters["nconsens"]][:catg.shape[0]] = \
                                catg
                                #storecat.append(catg)
                                storeseq[counters["name"]] = shortcon
                                counters["name"] += 1
                                counters["nconsens"] += 1                                
                            else:
                                LOGGER.debug("@shortmaxn")
                                filters['maxn'] += 1
                        else:
                            LOGGER.debug("@maxn")
                            filters['maxn'] += 1
                    else:
                        LOGGER.debug("@haplo")
                        filters['haplos'] += 1
                else:
                    LOGGER.debug("@hetero")
                    filters['hetero'] += 1
            else:
                LOGGER.debug("@depth")
                filters['depth'] += 1

    clusters.close()

    consenshandle = os.path.join(data.dirs.consens, 
                                 sample.name+"_tmpcons."+str(tmpnum))
    ## write to file
    LOGGER.info('writing %s', consenshandle)
    LOGGER.info('storeseq is big: %s', len(storeseq))
    if storeseq:
        with open(consenshandle, 'wb') as outfile:
            outfile.write("\n".join([">"+sample.name+"_"+str(key)+"\n"+\
                                     storeseq[key] for key in storeseq]))

    with open(consenshandle.replace("_tmpcons.", "_tmpcats."), 'wb') as dumph:
        numpy.save(dumph, catarr)

    ## final counts and return
    if storeseq:
        counters['nsites'] = sum([len(i) for i in storeseq.itervalues()])        
    else:
        counters['nsites'] = 0
    return counters, filters



def nfilter1(data, reps):
    """ applies read depths filter """
    if sum(reps) >= data.paramsdict["mindepth_majrule"] and \
        sum(reps) <= data.paramsdict["maxdepth"]:
        return 1
    else:
        return 0


def nfilter2(data, nheteros):
    """ applies max heteros in a seq filter """
    if nheteros <= sum(data.paramsdict["max_Hs_consens"]):
        return 1
    else:
        return 0


def nfilter3(data, consens, heteros, seqs, reps):
    """ applies max haplotypes filter returns pass and consens"""

    ## store 
    ordered = []

    ## get each unique order of polymorphic sites
    for read, rep in zip(seqs, reps):
        orderedpolys = []
        ## exclude low depth haplos
        if rep/float(sum(reps)) > 0.10:
            for hsite in heteros:
                orderedpolys.append(read[hsite])
            ## exclude with Ns or (-)s
            if not any([i in orderedpolys for i in ["-", "N"]]):
                ordered.extend(["".join(orderedpolys)]*rep)

    counted = Counter(ordered)
    nalleles = len(counted.keys())
    LOGGER.debug("heteros locs %s", heteros)
    # LOGGER.debug("orderedpolys %s", orderedpolys)
    # LOGGER.debug("ordered %s", ordered)
    LOGGER.debug('counted %s', counted)
    # LOGGER.info('%s alleles', len(counted.keys()))

    ## how many high depth alleles?
    if nalleles > data.paramsdict["ploidy"]:
        return consens, 0
    else:
        ## if diploid try to get two alleles and return consens with
        ## lower upper and lower casing to save phased info
        try:
            if (nalleles > 1) and (data.paramsdict["ploidy"] == 2):
                consens = findalleles(consens, heteros, counted)
        except IndexError as inst:
            LOGGER.error("nfilter3 error again: %s", inst)
            LOGGER.error("\n"+"\n".join(seqs))
        return consens, 1



def findalleles(consens, heteros, counted):
    """ store phased allele data for diploids """
    ## find the first hetero site from the left
    alleles = [i[0] for i in counted.most_common(2)]
    LOGGER.debug('INSIDE alleles %s', alleles)
    firstbigbase = uplow(unhetero(consens[heteros[0]]))
    LOGGER.debug('INSIDE firstbigbase %s', firstbigbase)
    query = [i for i in alleles if i[0] == firstbigbase][0]
    LOGGER.debug('INSIDE query %s', query)

    for idx, site in enumerate(heteros[1:]):
        if query[idx] != uplow(unhetero(consens[site])):
            consens[site] = consens[site].lower()
            LOGGER.debug('newlow %s', consens[site])
    return consens            

    #     uplow(unhetero())
    #     lastbig = uplow(unhetero(heteros[idx-1]))
    #     thisbig = uplow(unhetero(heteros[idx]))
    #     if thisbase

    # for ind, hsite in enumerate(heteros[1:]):
    #     LOGGER.info('what %s, %s, %s', ind, hsite, consens[hsite])
    #     bigbase = uplow(unhetero(consens[hsite]))
    #     ## does this bigbase match the previous bigbase?
    #     ## if not iupac is small
    #     if query[ind-1] != bigbase:
    #         consens[hsite] = consens[hsite].lower()

    # return consens



def basecall(site, data):
    """ prepares stack for making base calls """
    site = Counter(site)

    ## remove Ns and (-)s
    if "N" in site:
        site.pop("N")
    if "-" in site:
        site.pop("-")

    ## get the most common alleles
    if site:
        base1 = base2 = 0
        comms = site.most_common()
        base1 = comms[0][1]
        if len(comms) > 1:
            base2 = comms[1][1]

        ## if site depth after removing Ns, (-s) and third bases is below limit
        bidepth = base1 + base2
        if bidepth < data.paramsdict["mindepth_majrule"]:
            cons = "N"
        else:
            ## if depth > 500 reduce to randomly sampled 500 
            if bidepth >= 500: 
                randomsample = numpy.array(tuple("A"*base1+"B"*base2))
                numpy.random.shuffle(randomsample)
                base1 = list(randomsample[:500]).count("A")
                base2 = list(randomsample[:500]).count("B")

            ## speedhack: make the base call using a method depending on depth
            ## if highdepth and invariable just call the only base
            if (bidepth > 10) and (not base2):
                cons = comms[0][0]
            ## but if variable then use basecaller
            else:
                cons = basecaller(data, site, base1, base2)
    else:
        cons = "N"
    return cons



def basecaller(data, site, base1, base2):
    """ inputs data to binomprobr and gets alleles correctly oriented """

    ## make statistical base call
    if base1+base2 >= data.paramsdict["mindepth_statistical"]:
        prob, _, who = binomprobr(base1, base2, 
                                  data.stats.error_est.mean(),
                                  data.stats.hetero_est.mean())

    elif base1+base2 >= data.paramsdict["mindepth_majrule"]:
        prob, _, who = simpleconsensus(base1, base2)

    else:
        LOGGER.error("gap in mindepth settings")

    ## if the base could be called with 95% probability
    if float(prob) >= 0.95:
        if who != "ab":
            ## site is homozygous
            cons = site.most_common(1)[0][0]
        else:
            ## site is heterozygous
            cons = hetero(*[i[0] for i in site.most_common(2)])
    else:
        cons = "N"
    return cons



def clustdealer(pairdealer, optim):
    """ return optim clusters given iterators, and whether it got all or not"""
    ccnt = 0
    chunk = []
    while ccnt < optim:
        ## try refreshing taker, else quit
        try:
            taker = itertools.takewhile(lambda x: x[0] != "//\n", pairdealer)
            oneclust = ["".join(taker.next())]
        except StopIteration:
            #LOGGER.debug('last chunk %s', chunk)
            return 1, chunk

        ## load one cluster
        while 1:
            try: 
                oneclust.append("".join(taker.next()))
            except StopIteration:
                break
        chunk.append("".join(oneclust))
        ccnt += 1
    return 0, chunk



def cleanup(data, sample, statsdicts):
    """ cleaning up """

    ## rejoin chunks
    combs1 = glob.glob(os.path.join(
                        data.dirs.consens,
                        sample.name+"_tmpcons.*"))
    combs1.sort(key=lambda x: int(x.split(".")[-1]))

    ## record results
    xcounters = {"nconsens": 0,
                 "heteros": 0, 
                 "nsites": 0}
    xfilters = {"depth": 0, 
               "heteros": 0,
               "haplos": 0,
               "maxn": 0}

    ## merge catg files
    cats1 = glob.glob(os.path.join(
                      data.dirs.consens,
                      sample.name+"_tmpcats.*"))
    cats1.sort(key=lambda x: int(x.split(".")[-1]))
    handle1 = os.path.join(data.dirs.consens, sample.name+".catg")
    with open(handle1, 'wb') as outcat:
        ## open first cat
        with open(cats1[0]) as cat:
            catg = numpy.load(cat)
        ## extend with other cats
        for icat in cats1[1:]:
            icatg = numpy.load(icat)
            catg = numpy.concatenate([catg, icatg])
            os.remove(icat)
        numpy.save(outcat, catg)
        os.remove(cats1[0])
    sample.files.database = handle1

    ## merge finished consens stats
    for i in range(len(combs1)):
        counters, filters = statsdicts[i]
        for key in xcounters:
            xcounters[key] += counters[key]
        for key in xfilters:
            xfilters[key] += filters[key]
    sample.stats.reads_consens = xcounters["nconsens"]

    ## merge consens read files
    handle1 = os.path.join(data.dirs.consens, sample.name+".consens.gz")
    with gzip.open(handle1, 'wb') as out:
        for fname in combs1:
            with open(fname) as infile:
                out.write(infile.read()+"\n")
            os.remove(fname)
    sample.files.consens = [handle1]

    ## find longest name to make printing code block
    data.statsfiles.s5 = os.path.join(data.dirs.consens, 's5_consens.txt')    
    longestname = max([len(i) for i in data.samples.keys()])
    printblock = "{:<%d} {:>11} {:>11} {:>11} {:>11} " % (longestname + 4) \
                +"{:>11} {:>11} {:>11} {:>11} {:>11}\n"
    if not os.path.exists(data.statsfiles.s5):
        with open(data.statsfiles.s5, 'w') as outfile:
            outfile.write(printblock.format("sample", "nclusters", 
                "depthfilter", "maxHfilter", "haplofilter", "maxNfilter", 
                "nconsensus", "nsites", "nhetero", "hetero"))

    ## append stats to file
    outfile = open(data.statsfiles.s5, 'a+')
    try:
        prop = xcounters["heteros"]/float(xcounters['nsites'])
    except ZeroDivisionError: 
        prop = 0
    ## redefine printblock to allow for floats
    printblock = "{:<%d} {:>11} {:>11} {:>11} {:>11} " % (longestname + 4) \
                +"{:>11} {:>11} {:>11} {:>11} {:>11.5f}\n"
    outfile.write(printblock.format(
        sample.name, 
        int(sample.stats.clusters_hidepth),
        int(sample.stats.clusters_hidepth - xfilters['depth']),
        int(sample.stats.clusters_hidepth - xfilters['depth'] - \
            xfilters['heteros']),
        int(sample.stats.clusters_hidepth - xfilters['depth'] - \
            xfilters['heteros'] - xfilters['haplos']),
        int(sample.stats.clusters_hidepth - xfilters['depth'] - \
            xfilters['heteros'] - xfilters['haplos'] - xfilters['maxn']),
        int(sample.stats.reads_consens),
        xcounters["nsites"],
        xcounters["heteros"],
        prop)
    )

    outfile.close()

    # ## save stats to Sample if successful
    if sample.stats.reads_consens:
        sample.stats.state = 5
        ## save stats to data
        data._stamp("s5 consensus base calling on "+sample.name)

    else:
        print("No clusters passed filtering in Sample: {}".format(sample.name))



def run_full(data, sample, ipyclient):
    """ split job into bits and pass to the client """

    ## counter for split job submission
    num = 0

    ## set optim size for chunks in N clusters TODO: (make this better)
    optim = int(sample.stats.clusters_hidepth/
                float(len(ipyclient.ids)*2))
    optim = 1000
    ## break up the file into smaller tmp files for each engine
    ## chunking by cluster is a bit trickier than chunking by N lines
    chunkslist = []

    ## open to clusters
    clusters = gzip.open(sample.files.clusters, 'rb')
    ## create iterator to sample 2 lines at a time
    pairdealer = itertools.izip(*[iter(clusters)]*2)

    ## Use iterator to sample til end of cluster
    done = 0
    while not done:
        ## grab optim clusters and write to file
        done, chunk = clustdealer(pairdealer, optim)
        chunkhandle = os.path.join(data.dirs.clusts, 
                                "tmp_"+str(sample.name)+"."+str(num*optim))
        if chunk:
            chunkslist.append(chunkhandle)            
            with open(chunkhandle, 'wb') as outchunk:
                outchunk.write("//\n//\n".join(chunk)+"//\n//\n")
            num += 1
            #LOGGER.info("chunking len:%s, done:%s, num:%s", len(chunk), done, num)

    ## close clusters handle
    clusters.close()

    ## send chunks across engines, will delete tmps if failed
    try:
        submitted_args = []
        for chunkhandle in chunkslist:
            ## used to increment names across processors
            args = [data, sample, chunkhandle, optim]
            submitted_args.append(args)
            num += 1

        lbview = ipyclient.load_balanced_view()
        results = lbview.map_async(consensus, submitted_args)
        statsdicts = results.get()
        del lbview

    except ipyparallel.error.CompositeError:
        errorengines = [i for i in results.metadata if i["error"]]
        print("\n  step5 error during sample `{}` with {} crashes"\
            .format(sample.name, len(errorengines)))
        print("  {}".format(errorengines[0]["error"]))

    finally:
        ## if process failed at any point delete tmp files
        for tmpchunk in chunkslist:
            if os.path.exists(tmpchunk):
                os.remove(tmpchunk)
            else:
                print("where is " + tmpchunk)

    return statsdicts

        


def run(data, samples, force, ipyclient):
    """ checks if the sample should be run and passes the args """
    ## message to skip all samples
    skip = 0
    if not force:
        if all([i.stats.state >= 5 for i in samples]):
            print("  Skipping step5: All {} ".format(len(data.samples))\
                 +"Samples already have consens reads ")
            skip = 1

    ## prepare dirs
    data.dirs.consens = os.path.join(data.dirs.working, data.name+"_consens")
    if not os.path.exists(data.dirs.consens):
        os.mkdir(data.dirs.consens)

    ## zap any tmp files that might be leftover
    tmpcons = glob.glob(os.path.join(data.dirs.consens, "*_tmpcons.*"))
    tmpcats = glob.glob(os.path.join(data.dirs.consens, "*_tmpcats.*"))
    for tmpfile in tmpcons+tmpcats:
        os.remove(tmpfile)

    ## if sample is already done skip
    if data.stats.hetero_est.empty:
        print("  No estimates of heterozygosity and error rate. Using default "\
              "values")
        for sample in data.samples:
            sample.stats.hetero_est = 0.001
            sample.stats.error_est = 0.0001

    if data.paramsdict["ploidy"] == 1:
        print("      Haploid base calls and paralog filter (max haplos = 1)")
    elif data.paramsdict["ploidy"] == 2:
        print("      Diploid base calls and paralog filter (max haplos = 2)")
    elif data.paramsdict["ploidy"] > 2:
        print("      Diploid base calls and no paralog filter "\
                "(max haplos = {})".format(data.paramsdict["ploidy"]))
    print("      error rate (mean, std):  " \
             +"{:.5f}, ".format(data.stats.error_est.mean()) \
             +"{:.5f}\n".format(data.stats.error_est.std()) \
         +"      heterozyg. (mean, std):  " \
             +"{:.5f}, ".format(data.stats.hetero_est.mean()) \
             +"{:.5f}".format(data.stats.hetero_est.std()))


    if not skip:
        ## Samples on queue
        for sample in samples:
            ## not force need checks
            if not force:
                if sample.stats.state >= 5:
                    print("Skipping Sample {}; ".format(sample.name)
                     +"Already has consens reads. Use force=True to overwrite.")
                elif sample.stats.clusters_hidepth < 100:
                    print("Skipping Sample {}; ".format(sample.name)
                       +"Too few clusters ({}). Use force=True to run anyway.".\
                       format(sample.stats.clusters_hidepth))
                else:
                    statsdicts = run_full(data, sample, ipyclient)
                    cleanup(data, sample, statsdicts)
            else:
                if not sample.stats.clusters_hidepth:
                    print("Skipping Sample {}; ".format(sample.name)
                         +"No clusters found in file {}".\
                           format(sample.files.clusters_hidepth))
                else:
                    statsdicts = run_full(data, sample, ipyclient)
                    cleanup(data, sample, statsdicts)



if __name__ == "__main__":
    import ipyrad as ip
    TESTFILE = "/home/deren/Documents/longi_test_ip/longiflora/longiflora"
    TESTER = ip.load.load_assembly(TESTFILE)
    TESTER.set_params(1, "./longiflora")
    TESTER.step5()<|MERGE_RESOLUTION|>--- conflicted
+++ resolved
@@ -5,6 +5,7 @@
 from __future__ import print_function
 # pylint: disable=E1101
 
+import ipyparallel
 import scipy.stats
 import scipy.misc
 import itertools
@@ -12,11 +13,7 @@
 import gzip
 import glob
 import os
-<<<<<<< HEAD
 from .util import *
-=======
-import ipyparallel
->>>>>>> 2f4c4c51
 
 from collections import Counter
 
